--- conflicted
+++ resolved
@@ -389,13 +389,12 @@
 	return startEvaluator(l, hdr, proto, paysetHint, true, true, maxTxnBytesPerBlock)
 }
 
-<<<<<<< HEAD
 func startEvaluator(l ledgerForEvaluator, hdr bookkeeping.BlockHeader, proto config.ConsensusParams, paysetHint int, validate bool, generate bool, maxTxnBytesPerBlock int) (*BlockEvaluator, error) {
 	// if the caller did not provide a valid block size limit, default to the consensus params defaults.
 	if maxTxnBytesPerBlock <= 0 || maxTxnBytesPerBlock > proto.MaxTxnBytesPerBlock {
 		maxTxnBytesPerBlock = proto.MaxTxnBytesPerBlock
-=======
-func startEvaluator(l ledgerForEvaluator, hdr bookkeeping.BlockHeader, proto config.ConsensusParams, paysetHint int, validate bool, generate bool) (*BlockEvaluator, error) {
+	}
+
 	if hdr.Round == 0 {
 		return nil, ErrRoundZero
 	}
@@ -409,7 +408,6 @@
 	prevProto, ok := config.Consensus[prevHeader.CurrentProtocol]
 	if !ok {
 		return nil, protocol.Error(prevHeader.CurrentProtocol)
->>>>>>> 390edd10
 	}
 
 	base := &roundCowBase{
@@ -425,23 +423,14 @@
 	}
 
 	eval := &BlockEvaluator{
-<<<<<<< HEAD
 		validate:            validate,
 		generate:            generate,
+		prevHeader:          prevHeader,
 		block:               bookkeeping.Block{BlockHeader: hdr},
 		proto:               proto,
 		genesisHash:         l.GenesisHash(),
 		l:                   l,
 		maxTxnBytesPerBlock: maxTxnBytesPerBlock,
-=======
-		validate:    validate,
-		generate:    generate,
-		prevHeader:  prevHeader,
-		block:       bookkeeping.Block{BlockHeader: hdr},
-		proto:       proto,
-		genesisHash: l.GenesisHash(),
-		l:           l,
->>>>>>> 390edd10
 	}
 
 	// Preallocate space for the payset so that we don't have to
