--- conflicted
+++ resolved
@@ -352,11 +352,7 @@
 				return fmt.Errorf("local and global state schemas are immutable")
 			}
 			if tx.ExtraProgramPages != 0 {
-<<<<<<< HEAD
-				return fmt.Errorf("ExtraProgramPages field is immutable")
-=======
 				return fmt.Errorf("tx.ExtraProgramPages is immutable")
->>>>>>> a9705a19
 			}
 		}
 
@@ -390,18 +386,6 @@
 			return fmt.Errorf("tx.ForeignAssets too long, max number of foreign assets is %d", proto.MaxAppTxnForeignAssets)
 		}
 
-<<<<<<< HEAD
-		if tx.ExtraProgramPages > uint32(proto.MaxExtraAppProgramPages) {
-			return fmt.Errorf("tx.ExtraProgramPages too large, max number of extra pages is %d", proto.MaxExtraAppProgramPages)
-		}
-
-		if uint32(len(tx.ApprovalProgram)) > ((1 + tx.ExtraProgramPages) * uint32(proto.MaxAppProgramLen)) {
-			return fmt.Errorf("approval program too long. max len %d bytes", (1+tx.ExtraProgramPages)*uint32(proto.MaxAppProgramLen))
-		}
-
-		if uint32(len(tx.ClearStateProgram)) > ((1 + tx.ExtraProgramPages) * uint32(proto.MaxAppProgramLen)) {
-			return fmt.Errorf("clear state program too long. max len %d bytes", (1+tx.ExtraProgramPages)*uint32(proto.MaxAppProgramLen))
-=======
 		// Limit the sum of all types of references that bring in account records
 		if len(tx.Accounts)+len(tx.ForeignApps)+len(tx.ForeignAssets) > proto.MaxAppTotalTxnReferences {
 			return fmt.Errorf("tx has too many references, max is %d", proto.MaxAppTotalTxnReferences)
@@ -422,7 +406,6 @@
 		}
 		if lap+lcs > pages*proto.MaxAppTotalProgramLen {
 			return fmt.Errorf("app programs too long. max total len %d bytes", pages*proto.MaxAppTotalProgramLen)
->>>>>>> a9705a19
 		}
 
 		if tx.LocalStateSchema.NumEntries() > proto.MaxLocalSchemaEntries {
