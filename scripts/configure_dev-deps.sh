--- conflicted
+++ resolved
@@ -1,6 +1,2 @@
 #!/usr/bin/env bash
-<<<<<<< HEAD
-
-=======
->>>>>>> a9705a19
 # this script file remained here for backward compatiblity until all the references for this file could be safely removed.