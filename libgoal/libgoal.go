// Copyright (C) 2019 Algorand, Inc.
// This file is part of go-algorand
//
// go-algorand is free software: you can redistribute it and/or modify
// it under the terms of the GNU Affero General Public License as
// published by the Free Software Foundation, either version 3 of the
// License, or (at your option) any later version.
//
// go-algorand is distributed in the hope that it will be useful,
// but WITHOUT ANY WARRANTY; without even the implied warranty of
// MERCHANTABILITY or FITNESS FOR A PARTICULAR PURPOSE.  See the
// GNU Affero General Public License for more details.
//
// You should have received a copy of the GNU Affero General Public License
// along with go-algorand.  If not, see <https://www.gnu.org/licenses/>.

package libgoal

import (
	"fmt"
	"os"
	"path/filepath"

	algodclient "github.com/algorand/go-algorand/daemon/algod/api/client"
	kmdclient "github.com/algorand/go-algorand/daemon/kmd/client"

	"github.com/algorand/go-algorand/config"
	"github.com/algorand/go-algorand/crypto"
	"github.com/algorand/go-algorand/daemon/algod/api/spec/common"
	"github.com/algorand/go-algorand/daemon/algod/api/spec/v1"
	"github.com/algorand/go-algorand/daemon/kmd/lib/kmdapi"
	"github.com/algorand/go-algorand/data/basics"
	"github.com/algorand/go-algorand/data/transactions"
	"github.com/algorand/go-algorand/nodecontrol"
	"github.com/algorand/go-algorand/protocol"
	"github.com/algorand/go-algorand/util"
)

// defaultKMDTimeoutSecs is the default number of seconds after which kmd will
// kill itself if there are no requests. This can be overridden with
// SetKMDStartArgs
const defaultKMDTimeoutSecs = 60

// DefaultKMDDataDir is the name of the directory within the algod data directory where kmd data goes
const DefaultKMDDataDir = nodecontrol.DefaultKMDDataDir

// Client represents the entry point for all libgoal functions
type Client struct {
	nc           nodecontrol.NodeController
	kmdStartArgs nodecontrol.KMDStartArgs
	dataDir      string
	cacheDir     string
}

// ClientConfig is data to configure a Client
type ClientConfig struct {
	// AlgodDataDir is the data dir for `algod`
	AlgodDataDir string

	// KMDDataDir is the data dir for `kmd`, default ${HOME}/.algorand/kmd
	KMDDataDir string

	// CacheDir is a place to store some stuff
	CacheDir string

	// BinDir may be "" and it will be guesed
	BinDir string
}

// ClientType represents the type of client you need
// It ensures the specified type(s) can be initialized
// when the libgoal client is created.
// Any client type not specified will be initialized on-demand.
type ClientType int

const (
	// DynamicClient creates clients on-demand
	DynamicClient ClientType = iota
	// KmdClient ensures the kmd client can be initialized when created
	KmdClient
	// AlgodClient ensures the algod client can be initialized when created
	AlgodClient
	// FullClient ensures all clients can be initialized when created
	FullClient
)

// MakeClientWithBinDir creates and inits a libgoal.Client, additionally
// allowing the user to specify a binary directory
func MakeClientWithBinDir(binDir, dataDir, cacheDir string, clientType ClientType) (c Client, err error) {
	config := ClientConfig{
		BinDir:       binDir,
		AlgodDataDir: dataDir,
		CacheDir:     cacheDir,
	}
	err = c.init(config, clientType)
	return
}

// MakeClient creates and inits a libgoal.Client
func MakeClient(dataDir, cacheDir string, clientType ClientType) (c Client, err error) {
	binDir, err := util.ExeDir()
	if err != nil {
		return
	}
	config := ClientConfig{
		BinDir:       binDir,
		AlgodDataDir: dataDir,
		CacheDir:     cacheDir,
	}
	err = c.init(config, clientType)
	return
}

// MakeClientFromConfig creates a libgoal.Client from a config struct with many options.
func MakeClientFromConfig(config ClientConfig, clientType ClientType) (c Client, err error) {
	if config.BinDir == "" {
		config.BinDir, err = util.ExeDir()
		if err != nil {
			return
		}
	}
	err = c.init(config, clientType)
	return
}

// Init takes data directory path or an empty string if $ALGORAND_DATA is defined and initializes Client
func (c *Client) init(config ClientConfig, clientType ClientType) error {
	// check and assign dataDir
	dataDir, err := getDataDir(config.AlgodDataDir)
	if err != nil {
		return err
	}
	c.dataDir = dataDir
	c.cacheDir = config.CacheDir

	// Get node controller
	nc, err := getNodeController(config.BinDir, config.AlgodDataDir)
	if err != nil {
		return err
	}
	if config.KMDDataDir != "" {
		nc.SetKMDDataDir(config.KMDDataDir)
	} else {
		algodKmdPath, _ := filepath.Abs(filepath.Join(dataDir, DefaultKMDDataDir))
		nc.SetKMDDataDir(algodKmdPath)
	}
	c.nc = nc

	// Initialize default kmd start args
	c.kmdStartArgs = nodecontrol.KMDStartArgs{
		TimeoutSecs: defaultKMDTimeoutSecs,
	}

	if clientType == KmdClient || clientType == FullClient {
		_, err = c.ensureKmdClient()
		if err != nil {
			return err
		}
	}

	if clientType == AlgodClient || clientType == FullClient {
		_, err = c.ensureAlgodClient()
		if err != nil {
			return err
		}
	}
	return nil
}

func (c *Client) ensureKmdClient() (*kmdclient.KMDClient, error) {
	kmd, err := c.getKMDClient()
	if err != nil {
		return nil, err
	}
	return &kmd, nil
}

func (c *Client) ensureAlgodClient() (*algodclient.RestClient, error) {
	algod, err := c.getAlgodClient()
	if err != nil {
		return nil, err
	}
	return &algod, err
}

// DataDir returns the Algorand's client data directory path
func (c *Client) DataDir() string {
	return c.dataDir
}

func getDataDir(dataDir string) (string, error) {
	// Get the target data directory to work against,
	// then handle the scenario where no data directory is provided.

	// Figure out what data directory to tell algod to use.
	// If not specified on cmdline with '-d', look for default in environment.
	dir := dataDir
	if dir == "" {
		dir = os.Getenv("ALGORAND_DATA")
	}
	if dir == "" {
		fmt.Println(errorNoDataDirectory.Error())
		return "", errorNoDataDirectory

	}
	return dir, nil
}

func getNodeController(binDir, dataDir string) (nc nodecontrol.NodeController, err error) {
	dataDir, err = getDataDir(dataDir)
	if err != nil {
		return nodecontrol.NodeController{}, nil
	}

	return nodecontrol.MakeNodeController(binDir, dataDir), nil
}

// SetKMDStartArgs sets the arguments used when starting kmd
func (c *Client) SetKMDStartArgs(args nodecontrol.KMDStartArgs) {
	c.kmdStartArgs = args
}

func (c *Client) getKMDClient() (kmdclient.KMDClient, error) {
	// Will return alreadyRunning = true if kmd already running
	_, err := c.nc.StartKMD(c.kmdStartArgs)
	if err != nil {
		return kmdclient.KMDClient{}, err
	}

	kmdClient, err := c.nc.KMDClient()
	if err != nil {
		return kmdclient.KMDClient{}, err
	}
	return kmdClient, nil
}

func (c *Client) getAlgodClient() (algodclient.RestClient, error) {
	algodClient, err := c.nc.AlgodClient()
	if err != nil {
		return algodclient.RestClient{}, err
	}
	return algodClient, nil
}

func (c *Client) ensureGenesisID() (string, error) {
	genesis, err := c.nc.GetGenesis()
	if err != nil {
		return "", err
	}
	return genesis.ID(), nil
}

// GenesisID fetches the genesis ID for the running algod node
func (c *Client) GenesisID() (string, error) {
	response, err := c.ensureGenesisID()

	if err != nil {
		return "", err
	}
	return response, nil
}

// FullStop stops the clients including graceful shutdown to algod and kmd
func (c *Client) FullStop() error {
	return c.nc.FullStop()
}

func (c *Client) checkHandleValidMaybeRenew(walletHandle []byte) bool {
	// Blank handles are definitely invalid
	if len(walletHandle) == 0 {
		return false
	}
	// Otherwise, check with kmd and possibly renew
	kmd, err := c.ensureKmdClient()
	if err != nil {
		return false
	}
	_, err = kmd.RenewWalletHandle(walletHandle)
	return err == nil
}

// ListAddresses takes a wallet handle and returns the list of addresses associated with it. If no addresses are
// associated with the wallet, it returns an empty list.
func (c *Client) ListAddresses(walletHandle []byte) ([]string, error) {
	las, err := c.ListAddressesWithInfo(walletHandle)
	if err != nil {
		return nil, err
	}

	var addrs []string
	for _, la := range las {
		addrs = append(addrs, la.Addr)
	}

	return addrs, nil
}

// ListAddressesWithInfo takes a wallet handle and returns the list of
// addresses associated with it, along with additional information to
// indicate if an address is multisig or not.  If no addresses are
// associated with the wallet, it returns an empty list.
func (c *Client) ListAddressesWithInfo(walletHandle []byte) ([]ListedAddress, error) {
	// List the keys associated with the walletHandle
	kmd, err := c.ensureKmdClient()
	if err != nil {
		return nil, err
	}
	response, err := kmd.ListKeys(walletHandle)
	if err != nil {
		return nil, err
	}
	// List multisig addresses as well
	response2, err := kmd.ListMultisigAddrs(walletHandle)
	if err != nil {
		return nil, err
	}

	var addresses []ListedAddress
	for _, addr := range response.Addresses {
		addresses = append(addresses, ListedAddress{
			Addr:     addr,
			Multisig: false,
		})
	}

	for _, addr := range response2.Addresses {
		addresses = append(addresses, ListedAddress{
			Addr:     addr,
			Multisig: true,
		})
	}

	return addresses, nil
}

// ListedAddress is an address returned by ListAddresses, with a flag
// to indicate whether it's a multisig address.
type ListedAddress struct {
	Addr     string
	Multisig bool
}

// DeleteAccount deletes an account.
func (c *Client) DeleteAccount(walletHandle []byte, walletPassword []byte, addr string) error {
	kmd, err := c.ensureKmdClient()
	if err != nil {
		return err
	}

	_, err = kmd.DeleteKey(walletHandle, walletPassword, addr)
	return err
}

// GenerateAddress takes a wallet handle, generate an additional address for it and returns the public address
func (c *Client) GenerateAddress(walletHandle []byte) (string, error) {
	kmd, err := c.ensureKmdClient()
	if err != nil {
		return "", err
	}
	resp, err := kmd.GenerateKey(walletHandle)
	if err != nil {
		return "", err
	}

	return resp.Address, nil
}

// CreateMultisigAccount takes a wallet handle, a list of (nonmultisig) addresses, and a threshold and creates (and returns) a multisig adress
// TODO: Should these be raw public keys instead of addresses so users can't shoot themselves in the foot by passing in a multisig addr? Probably will become irrelevant after CSID changes.
func (c *Client) CreateMultisigAccount(walletHandle []byte, threshold uint8, addrs []string) (string, error) {
	// convert the addresses into public keys
	pks := make([]crypto.PublicKey, len(addrs))
	for i, addrStr := range addrs {
		addr, err := basics.UnmarshalChecksumAddress(addrStr)
		if err != nil {
			return "", err
		}
		pks[i] = crypto.PublicKey(addr)
	}
	kmd, err := c.ensureKmdClient()
	if err != nil {
		return "", err
	}
	resp, err := kmd.ImportMultisigAddr(walletHandle, 1, threshold, pks)
	if err != nil {
		return "", err
	}

	return resp.Address, nil
}

// DeleteMultisigAccount deletes a multisig account.
func (c *Client) DeleteMultisigAccount(walletHandle []byte, walletPassword []byte, addr string) error {
	kmd, err := c.ensureKmdClient()
	if err != nil {
		return err
	}

	_, err = kmd.DeleteMultisigAddr(walletHandle, walletPassword, addr)
	return err
}

// LookupMultisigAccount returns the threshold and public keys for a
// multisig address.
func (c *Client) LookupMultisigAccount(walletHandle []byte, multisigAddr string) (info MultisigInfo, err error) {
	kmd, err := c.ensureKmdClient()
	if err != nil {
		return
	}

	resp, err := kmd.ExportMultisigAddr(walletHandle, multisigAddr)
	if err != nil {
		return
	}

	var pks []string
	for _, pk := range resp.PKs {
		addr := basics.Address(pk).String()
		pks = append(pks, addr)
	}

	info.Version = resp.Version
	info.Threshold = resp.Threshold
	info.PKs = pks
	return
}

// MultisigInfo represents the information about a multisig account.
type MultisigInfo struct {
	Version   uint8
	Threshold uint8
	PKs       []string
}

// SendPaymentFromWallet signs a transaction using the given wallet and returns the resulted transaction id
func (c *Client) SendPaymentFromWallet(walletHandle, pw []byte, from, to string, fee, amount uint64, note []byte, closeTo string, firstValid, lastValid basics.Round) (transactions.Transaction, error) {
<<<<<<< HEAD
	// Build the transaction
	tx, err := c.ConstructPayment(from, to, fee, amount, note, closeTo, firstValid, lastValid)
=======
	return c.SendPaymentFromWalletWithLease(walletHandle, pw, from, to, fee, amount, note, closeTo, [32]byte{}, firstValid, lastValid)
}

// SendPaymentFromWalletWithLease is like SendPaymentFromWallet, but with a custom lease.
func (c *Client) SendPaymentFromWalletWithLease(walletHandle, pw []byte, from, to string, fee, amount uint64, note []byte, closeTo string, lease [32]byte, firstValid, lastValid basics.Round) (transactions.Transaction, error) {
	// Build the transaction
	tx, err := c.ConstructPayment(from, to, fee, amount, note, closeTo, lease, firstValid, lastValid)
>>>>>>> ca79887f
	if err != nil {
		return transactions.Transaction{}, err
	}

	return c.signAndBroadcastTransactionWithWallet(walletHandle, pw, tx)
}

func (c *Client) signAndBroadcastTransactionWithWallet(walletHandle, pw []byte, tx transactions.Transaction) (transactions.Transaction, error) {
	// Sign the transaction
	kmd, err := c.ensureKmdClient()
	if err != nil {
		return transactions.Transaction{}, err
	}
	resp0, err := kmd.SignTransaction(walletHandle, pw, tx)
	if err != nil {
		return transactions.Transaction{}, err
	}

	// Decode the SignedTxn
	var stx transactions.SignedTxn
	err = protocol.Decode(resp0.SignedTransaction, &stx)
	if err != nil {
		return transactions.Transaction{}, err
	}

	// Broadcast the transaction
	algod, err := c.ensureAlgodClient()
	if err != nil {
		return transactions.Transaction{}, err
	}
	_, err = algod.SendRawTransaction(stx)
	if err != nil {
		return transactions.Transaction{}, err
	}

	return tx, nil
}

// ComputeValidityRounds takes first, last and rounds provided by a user and resolves them into
// actual firstValid and lastValid.
// Resolution table
//
// validRounds | lastValid | result (lastValid)
// -------------------------------------------------
// 	  	 0     |     0     | firstValid + maxTxnLife
// 		 0     |     N     | lastValid
// 		 M     |     0     | first + validRounds - 1
// 		 M     |     M     | error
//
func (c *Client) ComputeValidityRounds(firstValid, lastValid, validRounds uint64) (uint64, uint64, error) {
	params, err := c.SuggestedParams()
	if err != nil {
		return 0, 0, err
	}
	cparams, ok := config.Consensus[protocol.ConsensusVersion(params.ConsensusVersion)]
	if !ok {
		return 0, 0, fmt.Errorf("cannot construct transaction: unknown consensus protocol %s", params.ConsensusVersion)
	}

	return computeValidityRounds(firstValid, lastValid, validRounds, params.LastRound, cparams.MaxTxnLife)
}

func computeValidityRounds(firstValid, lastValid, validRounds, lastRound, maxTxnLife uint64) (uint64, uint64, error) {
	if validRounds != 0 && lastValid != 0 {
		return 0, 0, fmt.Errorf("cannot construct transaction: ambiguous input: lastValid = %d, validRounds = %d", lastValid, validRounds)
	}

	if firstValid == 0 {
		firstValid = lastRound + 1
	}

	if validRounds != 0 {
		// MaxTxnLife is the maximum difference between LastValid and FirstValid
		// so that validRounds = maxTxnLife+1 gives lastValid = firstValid + validRounds - 1 = firstValid + maxTxnLife
		if validRounds > maxTxnLife+1 {
			return 0, 0, fmt.Errorf("cannot construct transaction: txn validity period %d is greater than protocol max txn lifetime %d", validRounds-1, maxTxnLife)
		}
		lastValid = firstValid + validRounds - 1
	} else if lastValid == 0 {
		lastValid = firstValid + maxTxnLife
	}

	if firstValid > lastValid {
		return 0, 0, fmt.Errorf("cannot construct transaction: txn would first be valid on round %d which is after last valid round %d", firstValid, lastValid)
	} else if lastValid-firstValid > maxTxnLife {
		return 0, 0, fmt.Errorf("cannot construct transaction: txn validity period ( %d to %d ) is greater than protocol max txn lifetime %d", firstValid, lastValid, maxTxnLife)
	}

	return firstValid, lastValid, nil
}

// ConstructPayment builds a payment transaction to be signed
// If the fee is 0, the function will use the suggested one form the network
<<<<<<< HEAD
// if the lastValid is 0, firstValid + maxTxnLifetime will be used
// if the firstValid is 0, lastRound + 1 will be used
func (c *Client) ConstructPayment(from, to string, fee, amount uint64, note []byte, closeTo string, firstValid, lastValid basics.Round) (transactions.Transaction, error) {
=======
// Although firstValid and lastValid come pre-computed in a normal flow,
// additional validation is done by computeValidityRounds:
// if the lastValid is 0, firstValid + maxTxnLifetime will be used
// if the firstValid is 0, lastRound + 1 will be used
func (c *Client) ConstructPayment(from, to string, fee, amount uint64, note []byte, closeTo string, lease [32]byte, firstValid, lastValid basics.Round) (transactions.Transaction, error) {
>>>>>>> ca79887f
	fromAddr, err := basics.UnmarshalChecksumAddress(from)
	if err != nil {
		return transactions.Transaction{}, err
	}

	var toAddr basics.Address
	if to != "" {
		toAddr, err = basics.UnmarshalChecksumAddress(to)
		if err != nil {
			return transactions.Transaction{}, err
		}
	}

	// Get current round, protocol, genesis ID
	params, err := c.SuggestedParams()
	if err != nil {
		return transactions.Transaction{}, err
	}

<<<<<<< HEAD
	cp := config.Consensus[protocol.ConsensusVersion(params.ConsensusVersion)]
	if firstValid == 0 && lastValid == 0 {
		firstValid = basics.Round(params.LastRound + 1)
		lastValid = firstValid + basics.Round(cp.MaxTxnLife)
	} else if firstValid != 0 && lastValid == 0 {
		lastValid = firstValid + basics.Round(cp.MaxTxnLife)
	} else if firstValid > lastValid {
		return transactions.Transaction{}, fmt.Errorf("cannot construct payment: txn would first be valid on round %d which is after last valid round %d", firstValid, lastValid)
	} else if lastValid-firstValid > basics.Round(cp.MaxTxnLife) {
		return transactions.Transaction{}, fmt.Errorf("cannot construct payment: txn validity period ( %d to %d ) is greater than protocol max txn lifetime %d ", firstValid, lastValid, cp.MaxTxnLife)
=======
	cp, ok := config.Consensus[protocol.ConsensusVersion(params.ConsensusVersion)]
	if !ok {
		return transactions.Transaction{}, fmt.Errorf("ConstructPayment: unknown consensus protocol %s", params.ConsensusVersion)
	}
	fv, lv, err := computeValidityRounds(uint64(firstValid), uint64(lastValid), 0, params.LastRound, cp.MaxTxnLife)
	if err != nil {
		return transactions.Transaction{}, err
>>>>>>> ca79887f
	}

	tx := transactions.Transaction{
		Type: protocol.PaymentTx,
		Header: transactions.Header{
			Sender:     fromAddr,
			Fee:        basics.MicroAlgos{Raw: fee},
<<<<<<< HEAD
			FirstValid: firstValid,
			LastValid:  lastValid,
=======
			FirstValid: basics.Round(fv),
			LastValid:  basics.Round(lv),
			Lease:      lease,
>>>>>>> ca79887f
			Note:       note,
		},
		PaymentTxnFields: transactions.PaymentTxnFields{
			Receiver: toAddr,
			Amount:   basics.MicroAlgos{Raw: amount},
		},
	}

	// If requesting closing, put it in the transaction.  The protocol might
	// not support it, but in that case, better to fail the transaction,
	// because the user explicitly asked for it, and it's not supported.
	if closeTo != "" {
		closeToAddr, err := basics.UnmarshalChecksumAddress(closeTo)
		if err != nil {
			return transactions.Transaction{}, err
		}

		tx.PaymentTxnFields.CloseRemainderTo = closeToAddr
	}

	tx.Header.GenesisID = params.GenesisID

	// Check if the protocol supports genesis hash
	if cp.SupportGenesisHash {
		copy(tx.Header.GenesisHash[:], params.GenesisHash)
	}

	// Default to the suggested fee, if the caller didn't supply it
	// Fee is tricky, should taken care last. We encode the final transaction to get the size post signing and encoding
	// Then, we multiply it by the suggested fee per byte.
	if fee == 0 {
		tx.Fee = basics.MulAIntSaturate(basics.MicroAlgos{Raw: params.Fee}, tx.EstimateEncodedSize())
	}
	if tx.Fee.Raw < cp.MinTxnFee {
		tx.Fee.Raw = cp.MinTxnFee
	}

	return tx, nil
}

/* Algod Wrappers */

// Status returns the node status
func (c *Client) Status() (resp v1.NodeStatus, err error) {
	algod, err := c.ensureAlgodClient()
	if err == nil {
		resp, err = algod.Status()
	}
	return
}

// AccountInformation takes an address and returns its information
func (c *Client) AccountInformation(account string) (resp v1.Account, err error) {
	algod, err := c.ensureAlgodClient()
	if err == nil {
		resp, err = algod.AccountInformation(account)
	}
	return
}

// AssetInformation takes an asset's index and returns its information
func (c *Client) AssetInformation(index uint64) (resp v1.AssetParams, err error) {
	algod, err := c.ensureAlgodClient()
	if err == nil {
		resp, err = algod.AssetInformation(index)
	}
	return
}

// TransactionInformation takes an address and associated txid and return its information
func (c *Client) TransactionInformation(addr, txid string) (resp v1.Transaction, err error) {
	algod, err := c.ensureAlgodClient()
	if err == nil {
		resp, err = algod.TransactionInformation(addr, txid)
	}
	return
}

// PendingTransactionInformation returns information about a recently issued
// transaction based on its txid.
func (c *Client) PendingTransactionInformation(txid string) (resp v1.Transaction, err error) {
	algod, err := c.ensureAlgodClient()
	if err == nil {
		resp, err = algod.PendingTransactionInformation(txid)
	}
	return
}

// Block takes a round and returns its block
func (c *Client) Block(round uint64) (resp v1.Block, err error) {
	algod, err := c.ensureAlgodClient()
	if err == nil {
		resp, err = algod.Block(round)
	}
	return
}

// HealthCheck returns an error if something is wrong
func (c *Client) HealthCheck() error {
	algod, err := c.ensureAlgodClient()
	if err == nil {
		err = algod.HealthCheck()
	}
	return err
}

// WaitForRound takes a round, waits until it appears and returns its status. This function blocks.
func (c *Client) WaitForRound(round uint64) (resp v1.NodeStatus, err error) {
	algod, err := c.ensureAlgodClient()
	if err == nil {
		resp, err = algod.StatusAfterBlock(round)
	}
	return
}

// GetBalance takes an address and returns its total balance; if the address doesn't exist, it returns 0.
func (c *Client) GetBalance(address string) (uint64, error) {
	resp, err := c.AccountInformation(address)
	if err != nil {
		return 0, err
	}
	return resp.Amount, nil
}

// AlgodVersions return the list of supported API versions in algod
func (c Client) AlgodVersions() (resp common.Version, err error) {
	algod, err := c.ensureAlgodClient()
	if err == nil {
		resp, err = algod.Versions()
	}
	return
}

// LedgerSupply returns the total number of algos in the system
func (c Client) LedgerSupply() (resp v1.Supply, err error) {
	algod, err := c.ensureAlgodClient()
	if err == nil {
		resp, err = algod.LedgerSupply()
	}
	return
}

// CurrentRound returns the current known round
func (c Client) CurrentRound() (lastRound uint64, err error) {
	// Get current round
	algod, err := c.ensureAlgodClient()
	if err == nil {
		resp, err := algod.Status()
		if err == nil {
			lastRound = resp.LastRound
		}
	}
	return
}

// SuggestedFee returns the suggested fee per byte by the network
func (c *Client) SuggestedFee() (fee uint64, err error) {
	algod, err := c.ensureAlgodClient()
	if err == nil {
		resp, err := algod.SuggestedFee()
		if err == nil {
			fee = resp.Fee
		}
	}
	return
}

// SuggestedParams returns the suggested parameters for a new transaction
func (c *Client) SuggestedParams() (params v1.TransactionParams, err error) {
	algod, err := c.ensureAlgodClient()
	if err == nil {
		params, err = algod.SuggestedParams()
	}
	return
}

// GetPendingTransactions gets a snapshot of current pending transactions on the node.
// If maxTxns = 0, fetches as many transactions as possible.
func (c *Client) GetPendingTransactions(maxTxns uint64) (resp v1.PendingTransactions, err error) {
	algod, err := c.ensureAlgodClient()
	if err == nil {
		resp, err = algod.GetPendingTransactions(maxTxns)
	}
	return
}

// ExportKey exports the private key of the passed account, assuming it's available
func (c *Client) ExportKey(walletHandle []byte, password, account string) (resp kmdapi.APIV1POSTKeyExportResponse, err error) {
	kmd, err := c.ensureKmdClient()
	if err != nil {
		return
	}

	// export the secret key for the bidder
	req := kmdapi.APIV1POSTKeyExportRequest{
		WalletHandleToken: string(walletHandle),
		Address:           account,
		WalletPassword:    password,
	}
	resp = kmdapi.APIV1POSTKeyExportResponse{}
	err = kmd.DoV1Request(req, &resp)
	return resp, err
}

// ConsensusParams returns the consensus parameters for the protocol active at the specified round
func (c *Client) ConsensusParams(round uint64) (consensus config.ConsensusParams, err error) {
	block, err := c.Block(round)
	if err != nil {
		return
	}

	params, ok := config.Consensus[protocol.ConsensusVersion(block.CurrentProtocol)]
	if !ok {
		err = fmt.Errorf("ConsensusParams: unknown consensus protocol %s", block.CurrentProtocol)
		return
	}

	return params, nil
}<|MERGE_RESOLUTION|>--- conflicted
+++ resolved
@@ -434,10 +434,6 @@
 
 // SendPaymentFromWallet signs a transaction using the given wallet and returns the resulted transaction id
 func (c *Client) SendPaymentFromWallet(walletHandle, pw []byte, from, to string, fee, amount uint64, note []byte, closeTo string, firstValid, lastValid basics.Round) (transactions.Transaction, error) {
-<<<<<<< HEAD
-	// Build the transaction
-	tx, err := c.ConstructPayment(from, to, fee, amount, note, closeTo, firstValid, lastValid)
-=======
 	return c.SendPaymentFromWalletWithLease(walletHandle, pw, from, to, fee, amount, note, closeTo, [32]byte{}, firstValid, lastValid)
 }
 
@@ -445,7 +441,6 @@
 func (c *Client) SendPaymentFromWalletWithLease(walletHandle, pw []byte, from, to string, fee, amount uint64, note []byte, closeTo string, lease [32]byte, firstValid, lastValid basics.Round) (transactions.Transaction, error) {
 	// Build the transaction
 	tx, err := c.ConstructPayment(from, to, fee, amount, note, closeTo, lease, firstValid, lastValid)
->>>>>>> ca79887f
 	if err != nil {
 		return transactions.Transaction{}, err
 	}
@@ -539,17 +534,11 @@
 
 // ConstructPayment builds a payment transaction to be signed
 // If the fee is 0, the function will use the suggested one form the network
-<<<<<<< HEAD
-// if the lastValid is 0, firstValid + maxTxnLifetime will be used
-// if the firstValid is 0, lastRound + 1 will be used
-func (c *Client) ConstructPayment(from, to string, fee, amount uint64, note []byte, closeTo string, firstValid, lastValid basics.Round) (transactions.Transaction, error) {
-=======
 // Although firstValid and lastValid come pre-computed in a normal flow,
 // additional validation is done by computeValidityRounds:
 // if the lastValid is 0, firstValid + maxTxnLifetime will be used
 // if the firstValid is 0, lastRound + 1 will be used
 func (c *Client) ConstructPayment(from, to string, fee, amount uint64, note []byte, closeTo string, lease [32]byte, firstValid, lastValid basics.Round) (transactions.Transaction, error) {
->>>>>>> ca79887f
 	fromAddr, err := basics.UnmarshalChecksumAddress(from)
 	if err != nil {
 		return transactions.Transaction{}, err
@@ -569,18 +558,6 @@
 		return transactions.Transaction{}, err
 	}
 
-<<<<<<< HEAD
-	cp := config.Consensus[protocol.ConsensusVersion(params.ConsensusVersion)]
-	if firstValid == 0 && lastValid == 0 {
-		firstValid = basics.Round(params.LastRound + 1)
-		lastValid = firstValid + basics.Round(cp.MaxTxnLife)
-	} else if firstValid != 0 && lastValid == 0 {
-		lastValid = firstValid + basics.Round(cp.MaxTxnLife)
-	} else if firstValid > lastValid {
-		return transactions.Transaction{}, fmt.Errorf("cannot construct payment: txn would first be valid on round %d which is after last valid round %d", firstValid, lastValid)
-	} else if lastValid-firstValid > basics.Round(cp.MaxTxnLife) {
-		return transactions.Transaction{}, fmt.Errorf("cannot construct payment: txn validity period ( %d to %d ) is greater than protocol max txn lifetime %d ", firstValid, lastValid, cp.MaxTxnLife)
-=======
 	cp, ok := config.Consensus[protocol.ConsensusVersion(params.ConsensusVersion)]
 	if !ok {
 		return transactions.Transaction{}, fmt.Errorf("ConstructPayment: unknown consensus protocol %s", params.ConsensusVersion)
@@ -588,7 +565,6 @@
 	fv, lv, err := computeValidityRounds(uint64(firstValid), uint64(lastValid), 0, params.LastRound, cp.MaxTxnLife)
 	if err != nil {
 		return transactions.Transaction{}, err
->>>>>>> ca79887f
 	}
 
 	tx := transactions.Transaction{
@@ -596,14 +572,9 @@
 		Header: transactions.Header{
 			Sender:     fromAddr,
 			Fee:        basics.MicroAlgos{Raw: fee},
-<<<<<<< HEAD
-			FirstValid: firstValid,
-			LastValid:  lastValid,
-=======
 			FirstValid: basics.Round(fv),
 			LastValid:  basics.Round(lv),
 			Lease:      lease,
->>>>>>> ca79887f
 			Note:       note,
 		},
 		PaymentTxnFields: transactions.PaymentTxnFields{
