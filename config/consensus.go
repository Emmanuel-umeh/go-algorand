// Copyright (C) 2019-2021 Algorand, Inc.
// This file is part of go-algorand
//
// go-algorand is free software: you can redistribute it and/or modify
// it under the terms of the GNU Affero General Public License as
// published by the Free Software Foundation, either version 3 of the
// License, or (at your option) any later version.
//
// go-algorand is distributed in the hope that it will be useful,
// but WITHOUT ANY WARRANTY; without even the implied warranty of
// MERCHANTABILITY or FITNESS FOR A PARTICULAR PURPOSE.  See the
// GNU Affero General Public License for more details.
//
// You should have received a copy of the GNU Affero General Public License
// along with go-algorand.  If not, see <https://www.gnu.org/licenses/>.

package config

import (
	"encoding/json"
	"io/ioutil"
	"os"
	"path/filepath"
	"time"

	"github.com/algorand/go-algorand/protocol"
)

// ConsensusParams specifies settings that might vary based on the
// particular version of the consensus protocol.
type ConsensusParams struct {
	// Consensus protocol upgrades.  Votes for upgrades are collected for
	// UpgradeVoteRounds.  If the number of positive votes is over
	// UpgradeThreshold, the proposal is accepted.
	//
	// UpgradeVoteRounds needs to be long enough to collect an
	// accurate sample of participants, and UpgradeThreshold needs
	// to be high enough to ensure that there are sufficient participants
	// after the upgrade.
	//
	// A consensus protocol upgrade may specify the delay between its
	// acceptance and its execution.  This gives clients time to notify
	// users.  This delay is specified by the upgrade proposer and must
	// be between MinUpgradeWaitRounds and MaxUpgradeWaitRounds (inclusive)
	// in the old protocol's parameters.  Note that these parameters refer
	// to the representation of the delay in a block rather than the actual
	// delay: if the specified delay is zero, it is equivalent to
	// DefaultUpgradeWaitRounds.
	//
	// The maximum length of a consensus version string is
	// MaxVersionStringLen.
	UpgradeVoteRounds        uint64
	UpgradeThreshold         uint64
	DefaultUpgradeWaitRounds uint64
	MinUpgradeWaitRounds     uint64
	MaxUpgradeWaitRounds     uint64
	MaxVersionStringLen      int

	// MaxTxnBytesPerBlock determines the maximum number of bytes
	// that transactions can take up in a block.  Specifically,
	// the sum of the lengths of encodings of each transaction
	// in a block must not exceed MaxTxnBytesPerBlock.
	MaxTxnBytesPerBlock int

	// MaxTxnBytesPerBlock is the maximum size of a transaction's Note field.
	MaxTxnNoteBytes int

	// MaxTxnLife is how long a transaction can be live for:
	// the maximum difference between LastValid and FirstValid.
	//
	// Note that in a protocol upgrade, the ledger must first be upgraded
	// to hold more past blocks for this value to be raised.
	MaxTxnLife uint64

	// ApprovedUpgrades describes the upgrade proposals that this protocol
	// implementation will vote for, along with their delay value
	// (in rounds).  A delay value of zero is the same as a delay of
	// DefaultUpgradeWaitRounds.
	ApprovedUpgrades map[protocol.ConsensusVersion]uint64

	// SupportGenesisHash indicates support for the GenesisHash
	// fields in transactions (and requires them in blocks).
	SupportGenesisHash bool

	// RequireGenesisHash indicates that GenesisHash must be present
	// in every transaction.
	RequireGenesisHash bool

	// DefaultKeyDilution specifies the granularity of top-level ephemeral
	// keys. KeyDilution is the number of second-level keys in each batch,
	// signed by a top-level "batch" key.  The default value can be
	// overridden in the account state.
	DefaultKeyDilution uint64

	// MinBalance specifies the minimum balance that can appear in
	// an account.  To spend money below MinBalance requires issuing
	// an account-closing transaction, which transfers all of the
	// money from the account, and deletes the account state.
	MinBalance uint64

	// MinTxnFee specifies the minimum fee allowed on a transaction.
	// A minimum fee is necessary to prevent DoS. In some sense this is
	// a way of making the spender subsidize the cost of storing this transaction.
	MinTxnFee uint64

	// EnableFeePooling specifies that the sum of the fees in a
	// group must exceed one MinTxnFee per Txn, rather than check that
	// each Txn has a MinFee.
	EnableFeePooling bool

	// RewardUnit specifies the number of MicroAlgos corresponding to one reward
	// unit.
	//
	// Rewards are received by whole reward units.  Fractions of
	// RewardUnits do not receive rewards.
	RewardUnit uint64

	// RewardsRateRefreshInterval is the number of rounds after which the
	// rewards level is recomputed for the next RewardsRateRefreshInterval rounds.
	RewardsRateRefreshInterval uint64

	// seed-related parameters
	SeedLookback        uint64 // how many blocks back we use seeds from in sortition. delta_s in the spec
	SeedRefreshInterval uint64 // how often an old block hash is mixed into the seed. delta_r in the spec

	// ledger retention policy
	MaxBalLookback uint64 // (current round - MaxBalLookback) is the oldest round the ledger must answer balance queries for

	// sortition threshold factors
	NumProposers           uint64
	SoftCommitteeSize      uint64
	SoftCommitteeThreshold uint64
	CertCommitteeSize      uint64
	CertCommitteeThreshold uint64
	NextCommitteeSize      uint64 // for any non-FPR votes >= deadline step, committee sizes and thresholds are constant
	NextCommitteeThreshold uint64
	LateCommitteeSize      uint64
	LateCommitteeThreshold uint64
	RedoCommitteeSize      uint64
	RedoCommitteeThreshold uint64
	DownCommitteeSize      uint64
	DownCommitteeThreshold uint64

	// time for nodes to wait for block proposal headers for period > 0, value should be set to 2 * SmallLambda
	AgreementFilterTimeout time.Duration
	// time for nodes to wait for block proposal headers for period = 0, value should be configured to suit best case
	// critical path
	AgreementFilterTimeoutPeriod0 time.Duration

	FastRecoveryLambda    time.Duration // time between fast recovery attempts
	FastPartitionRecovery bool          // set when fast partition recovery is enabled

	// how to commit to the payset: flat or merkle tree
	PaysetCommit PaysetCommitType

	MaxTimestampIncrement int64 // maximum time between timestamps on successive blocks

	// support for the efficient encoding in SignedTxnInBlock
	SupportSignedTxnInBlock bool

	// force the FeeSink address to be non-participating in the genesis balances.
	ForceNonParticipatingFeeSink bool

	// support for ApplyData in SignedTxnInBlock
	ApplyData bool

	// track reward distributions in ApplyData
	RewardsInApplyData bool

	// domain-separated credentials
	CredentialDomainSeparationEnabled bool

	// support for transactions that mark an account non-participating
	SupportBecomeNonParticipatingTransactions bool

	// fix the rewards calculation by avoiding subtracting too much from the rewards pool
	PendingResidueRewards bool

	// asset support
	Asset bool

	// max number of assets per account
	MaxAssetsPerAccount int

	// max length of asset name
	MaxAssetNameBytes int

	// max length of asset unit name
	MaxAssetUnitNameBytes int

	// max length of asset url
	MaxAssetURLBytes int

	// support sequential transaction counter TxnCounter
	TxnCounter bool

	// transaction groups
	SupportTxGroups bool

	// max group size
	MaxTxGroupSize int

	// support for transaction leases
	// note: if FixTransactionLeases is not set, the transaction
	// leases supported are faulty; specifically, they do not
	// enforce exclusion correctly when the FirstValid of
	// transactions do not match.
	SupportTransactionLeases bool
	FixTransactionLeases     bool

	// 0 for no support, otherwise highest version supported
	LogicSigVersion uint64

	// len(LogicSig.Logic) + len(LogicSig.Args[*]) must be less than this
	LogicSigMaxSize uint64

	// sum of estimated op cost must be less than this
	LogicSigMaxCost uint64

	// max decimal precision for assets
	MaxAssetDecimals uint32

	// SupportRekeying indicates support for account rekeying (the RekeyTo and AuthAddr fields)
	SupportRekeying bool

	// application support
	Application bool

	// max number of ApplicationArgs for an ApplicationCall transaction
	MaxAppArgs int

	// max sum([len(arg) for arg in txn.ApplicationArgs])
	MaxAppTotalArgLen int

	// maximum byte len of application approval program or clear state
	// When MaxExtraAppProgramPages > 0, this is the size of those pages.
	// So two "extra pages" would mean 3*MaxAppProgramLen bytes are available.
	MaxAppProgramLen int

	// maximum total length of an application's programs (approval + clear state)
	// When MaxExtraAppProgramPages > 0, this is the size of those pages.
	// So two "extra pages" would mean 3*MaxAppTotalProgramLen bytes are available.
	MaxAppTotalProgramLen int

	// extra length for application program in pages. A page is MaxAppProgramLen bytes
	MaxExtraAppProgramPages int

	// maximum number of accounts in the ApplicationCall Accounts field.
	// this determines, in part, the maximum number of balance records
	// accessed by a single transaction
	MaxAppTxnAccounts int

	// maximum number of app ids in the ApplicationCall ForeignApps field.
	// these are the only applications besides the called application for
	// which global state may be read in the transaction
	MaxAppTxnForeignApps int

	// maximum number of asset ids in the ApplicationCall ForeignAssets
	// field. these are the only assets for which the asset parameters may
	// be read in the transaction
	MaxAppTxnForeignAssets int

	// maximum number of "foreign references" (accounts, asa, app)
	// that can be attached to a single app call.
	MaxAppTotalTxnReferences int

	// maximum cost of application approval program or clear state program
	MaxAppProgramCost int

	// maximum length of a key used in an application's global or local
	// key/value store
	MaxAppKeyLen int

	// maximum length of a bytes value used in an application's global or
	// local key/value store
	MaxAppBytesValueLen int

	// maximum sum of the lengths of the key and value of one app state entry
	MaxAppSumKeyValueLens int

	// maximum number of applications a single account can create and store
	// AppParams for at once
	MaxAppsCreated int

	// maximum number of applications a single account can opt in to and
	// store AppLocalState for at once
	MaxAppsOptedIn int

	// flat MinBalance requirement for creating a single application and
	// storing its AppParams
	AppFlatParamsMinBalance uint64

	// flat MinBalance requirement for opting in to a single application
	// and storing its AppLocalState
	AppFlatOptInMinBalance uint64

	// MinBalance requirement per key/value entry in LocalState or
	// GlobalState key/value stores, regardless of value type
	SchemaMinBalancePerEntry uint64

	// MinBalance requirement (in addition to SchemaMinBalancePerEntry) for
	// integer values stored in LocalState or GlobalState key/value stores
	SchemaUintMinBalance uint64

	// MinBalance requirement (in addition to SchemaMinBalancePerEntry) for
	// []byte values stored in LocalState or GlobalState key/value stores
	SchemaBytesMinBalance uint64

	// maximum number of total key/value pairs allowed by a given
	// LocalStateSchema (and therefore allowed in LocalState)
	MaxLocalSchemaEntries uint64

	// maximum number of total key/value pairs allowed by a given
	// GlobalStateSchema (and therefore allowed in GlobalState)
	MaxGlobalSchemaEntries uint64

	// maximum total minimum balance requirement for an account, used
	// to limit the maximum size of a single balance record
	MaximumMinimumBalance uint64

	// CompactCertRounds defines the frequency with which compact
	// certificates are generated.  Every round that is a multiple
	// of CompactCertRounds, the block header will include a Merkle
	// commitment to the set of online accounts (that can vote after
	// another CompactCertRounds rounds), and that block will be signed
	// (forming a compact certificate) by the voters from the previous
	// such Merkle tree commitment.  A value of zero means no compact
	// certificates.
	CompactCertRounds uint64

	// CompactCertTopVoters is a bound on how many online accounts get to
	// participate in forming the compact certificate, by including the
	// top CompactCertTopVoters accounts (by normalized balance) into the
	// Merkle commitment.
	CompactCertTopVoters uint64

	// CompactCertVotersLookback is the number of blocks we skip before
	// publishing a Merkle commitment to the online accounts.  Namely,
	// if block number N contains a Merkle commitment to the online
	// accounts (which, incidentally, means N%CompactCertRounds=0),
	// then the balances reflected in that commitment must come from
	// block N-CompactCertVotersLookback.  This gives each node some
	// time (CompactCertVotersLookback blocks worth of time) to
	// construct this Merkle tree, so as to avoid placing the
	// construction of this Merkle tree (and obtaining the requisite
	// accounts and balances) in the critical path.
	CompactCertVotersLookback uint64

	// CompactCertWeightThreshold specifies the fraction of top voters weight
	// that must sign the message (block header) for security.  The compact
	// certificate ensures this threshold holds; however, forming a valid
	// compact certificate requires a somewhat higher number of signatures,
	// and the more signatures are collected, the smaller the compact cert
	// can be.
	//
	// This threshold can be thought of as the maximum fraction of
	// malicious weight that compact certificates defend against.
	//
	// The threshold is computed as CompactCertWeightThreshold/(1<<32).
	CompactCertWeightThreshold uint32

	// CompactCertSecKQ is the security parameter (k+q) for the compact
	// certificate scheme.
	CompactCertSecKQ uint64

	// EnableAssetCloseAmount adds an extra field to the ApplyData. The field contains the amount of the remaining
	// asset that were sent to the close-to address.
	EnableAssetCloseAmount bool

	// update the initial rewards rate calculation to take the reward pool minimum balance into account
	InitialRewardsRateCalculation bool

	// NoEmptyLocalDeltas updates how ApplyDelta.EvalDelta.LocalDeltas are stored
	NoEmptyLocalDeltas bool

	// EnableKeyregCoherencyCheck enable the following extra checks on key registration transactions:
	// 1. checking that [VotePK/SelectionPK/VoteKeyDilution] are all set or all clear.
	// 2. checking that the VoteFirst is less or equal to VoteLast.
	// 3. checking that in the case of going offline, both the VoteFirst and VoteLast are clear.
	// 4. checking that in the case of going online the VoteLast is non-zero and greater then the current network round.
	// 5. checking that in the case of going online the VoteFirst is less or equal to the LastValid+1.
	// 6. checking that in the case of going online the VoteFirst is less or equal to the next network round.
	EnableKeyregCoherencyCheck bool

<<<<<<< HEAD
	// EnableBlockProofKeyregCheck enables the check for blockProof key on key registration
	EnableBlockProofKeyregCheck bool
=======
	EnableExtraPagesOnAppUpdate bool
>>>>>>> 8835bfdd
}

// PaysetCommitType enumerates possible ways for the block header to commit to
// the set of transactions in the block.
type PaysetCommitType int

const (
	// PaysetCommitUnsupported is the zero value, reflecting the fact
	// that some early protocols used a Merkle tree to commit to the
	// transactions in a way that we no longer support.
	PaysetCommitUnsupported PaysetCommitType = iota

	// PaysetCommitFlat hashes the entire payset array.
	PaysetCommitFlat

	// PaysetCommitMerkle uses merklearray to commit to the payset.
	PaysetCommitMerkle
)

// ConsensusProtocols defines a set of supported protocol versions and their
// corresponding parameters.
type ConsensusProtocols map[protocol.ConsensusVersion]ConsensusParams

// Consensus tracks the protocol-level settings for different versions of the
// consensus protocol.
var Consensus ConsensusProtocols

// MaxVoteThreshold is the largest threshold for a bundle over all supported
// consensus protocols, used for decoding purposes.
var MaxVoteThreshold int

// MaxEvalDeltaAccounts is the largest number of accounts that may appear in
// an eval delta, used for decoding purposes.
var MaxEvalDeltaAccounts int

// MaxStateDeltaKeys is the largest number of key/value pairs that may appear
// in a StateDelta, used for decoding purposes.
var MaxStateDeltaKeys int

// MaxLogicSigMaxSize is the largest logical signature appear in any of the supported
// protocols, used for decoding purposes.
var MaxLogicSigMaxSize int

// MaxTxnNoteBytes is the largest supported nodes field array size supported by any
// of the consensus protocols. used for decoding purposes.
var MaxTxnNoteBytes int

// MaxTxGroupSize is the largest supported number of transactions per transaction group supported by any
// of the consensus protocols. used for decoding purposes.
var MaxTxGroupSize int

// MaxAppProgramLen is the largest supported app program size supported by any
// of the consensus protocols. used for decoding purposes.
var MaxAppProgramLen int

// MaxBytesKeyValueLen is a maximum length of key or value across all protocols.
// used for decoding purposes.
var MaxBytesKeyValueLen int

// MaxExtraAppProgramLen is the maximum extra app program length supported by any
// of the consensus protocols. used for decoding purposes.
var MaxExtraAppProgramLen int

// MaxAvailableAppProgramLen is the largest supported app program size include the extra pages
//supported supported by any of the consensus protocols. used for decoding purposes.
var MaxAvailableAppProgramLen int

func checkSetMax(value int, curMax *int) {
	if value > *curMax {
		*curMax = value
	}
}

// checkSetAllocBounds sets some global variables used during msgpack decoding
// to enforce memory allocation limits. The values should be generous to
// prevent correctness bugs, but not so large that DoS attacks are trivial
func checkSetAllocBounds(p ConsensusParams) {
	checkSetMax(int(p.SoftCommitteeThreshold), &MaxVoteThreshold)
	checkSetMax(int(p.CertCommitteeThreshold), &MaxVoteThreshold)
	checkSetMax(int(p.NextCommitteeThreshold), &MaxVoteThreshold)
	checkSetMax(int(p.LateCommitteeThreshold), &MaxVoteThreshold)
	checkSetMax(int(p.RedoCommitteeThreshold), &MaxVoteThreshold)
	checkSetMax(int(p.DownCommitteeThreshold), &MaxVoteThreshold)

	// These bounds could be tighter, but since these values are just to
	// prevent DoS, setting them to be the maximum number of allowed
	// executed TEAL instructions should be fine (order of ~1000)
	checkSetMax(p.MaxAppProgramLen, &MaxStateDeltaKeys)
	checkSetMax(p.MaxAppProgramLen, &MaxEvalDeltaAccounts)
	checkSetMax(p.MaxAppProgramLen, &MaxAppProgramLen)
	checkSetMax(int(p.LogicSigMaxSize), &MaxLogicSigMaxSize)
	checkSetMax(p.MaxTxnNoteBytes, &MaxTxnNoteBytes)
	checkSetMax(p.MaxTxGroupSize, &MaxTxGroupSize)
	// MaxBytesKeyValueLen is max of MaxAppKeyLen and MaxAppBytesValueLen
	checkSetMax(p.MaxAppKeyLen, &MaxBytesKeyValueLen)
	checkSetMax(p.MaxAppBytesValueLen, &MaxBytesKeyValueLen)
	checkSetMax(p.MaxExtraAppProgramPages, &MaxExtraAppProgramLen)
	// MaxAvailableAppProgramLen is the max of supported app program size
	MaxAvailableAppProgramLen = MaxAppProgramLen * (1 + MaxExtraAppProgramLen)
}

// SaveConfigurableConsensus saves the configurable protocols file to the provided data directory.
// if the params contains zero protocols, the existing consensus.json file will be removed if exists.
func SaveConfigurableConsensus(dataDirectory string, params ConsensusProtocols) error {
	consensusProtocolPath := filepath.Join(dataDirectory, ConfigurableConsensusProtocolsFilename)

	if len(params) == 0 {
		// we have no consensus params to write. In this case, just delete the existing file
		// ( if any )
		err := os.Remove(consensusProtocolPath)
		if os.IsNotExist(err) {
			return nil
		}
		return err
	}
	encodedConsensusParams, err := json.Marshal(params)
	if err != nil {
		return err
	}
	err = ioutil.WriteFile(consensusProtocolPath, encodedConsensusParams, 0644)
	return err
}

// DeepCopy creates a deep copy of a consensus protocols map.
func (cp ConsensusProtocols) DeepCopy() ConsensusProtocols {
	staticConsensus := make(ConsensusProtocols)
	for consensusVersion, consensusParams := range cp {
		// recreate the ApprovedUpgrades map since we don't want to modify the original one.
		if consensusParams.ApprovedUpgrades != nil {
			newApprovedUpgrades := make(map[protocol.ConsensusVersion]uint64)
			for ver, when := range consensusParams.ApprovedUpgrades {
				newApprovedUpgrades[ver] = when
			}
			consensusParams.ApprovedUpgrades = newApprovedUpgrades
		}
		staticConsensus[consensusVersion] = consensusParams
	}
	return staticConsensus
}

// Merge merges a configurable consensus ontop of the existing consensus protocol and return
// a new consensus protocol without modify any of the incoming structures.
func (cp ConsensusProtocols) Merge(configurableConsensus ConsensusProtocols) ConsensusProtocols {
	staticConsensus := cp.DeepCopy()

	for consensusVersion, consensusParams := range configurableConsensus {
		if consensusParams.ApprovedUpgrades == nil {
			// if we were provided with an empty ConsensusParams, delete the existing reference to this consensus version
			for cVer, cParam := range staticConsensus {
				if cVer == consensusVersion {
					delete(staticConsensus, cVer)
				} else if _, has := cParam.ApprovedUpgrades[consensusVersion]; has {
					// delete upgrade to deleted version
					delete(cParam.ApprovedUpgrades, consensusVersion)
				}
			}
		} else {
			// need to add/update entry
			staticConsensus[consensusVersion] = consensusParams
		}
	}

	return staticConsensus
}

// LoadConfigurableConsensusProtocols loads the configurable protocols from the data directory
func LoadConfigurableConsensusProtocols(dataDirectory string) error {
	newConsensus, err := PreloadConfigurableConsensusProtocols(dataDirectory)
	if err != nil {
		return err
	}
	if newConsensus != nil {
		Consensus = newConsensus
		// Set allocation limits
		for _, p := range Consensus {
			checkSetAllocBounds(p)
		}
	}
	return nil
}

// PreloadConfigurableConsensusProtocols loads the configurable protocols from the data directory
// and merge it with a copy of the Consensus map. Then, it returns it to the caller.
func PreloadConfigurableConsensusProtocols(dataDirectory string) (ConsensusProtocols, error) {
	consensusProtocolPath := filepath.Join(dataDirectory, ConfigurableConsensusProtocolsFilename)
	file, err := os.Open(consensusProtocolPath)

	if err != nil {
		if os.IsNotExist(err) {
			// this file is not required, only optional. if it's missing, no harm is done.
			return Consensus, nil
		}
		return nil, err
	}
	defer file.Close()

	configurableConsensus := make(ConsensusProtocols)

	decoder := json.NewDecoder(file)
	err = decoder.Decode(&configurableConsensus)
	if err != nil {
		return nil, err
	}
	return Consensus.Merge(configurableConsensus), nil
}

func initConsensusProtocols() {
	// WARNING: copying a ConsensusParams by value into a new variable
	// does not copy the ApprovedUpgrades map.  Make sure that each new
	// ConsensusParams structure gets a fresh ApprovedUpgrades map.

	// Base consensus protocol version, v7.
	v7 := ConsensusParams{
		UpgradeVoteRounds:        10000,
		UpgradeThreshold:         9000,
		DefaultUpgradeWaitRounds: 10000,
		MaxVersionStringLen:      64,

		MinBalance:          10000,
		MinTxnFee:           1000,
		MaxTxnLife:          1000,
		MaxTxnNoteBytes:     1024,
		MaxTxnBytesPerBlock: 1000000,
		DefaultKeyDilution:  10000,

		MaxTimestampIncrement: 25,

		RewardUnit:                 1e6,
		RewardsRateRefreshInterval: 5e5,

		ApprovedUpgrades: map[protocol.ConsensusVersion]uint64{},

		NumProposers:           30,
		SoftCommitteeSize:      2500,
		SoftCommitteeThreshold: 1870,
		CertCommitteeSize:      1000,
		CertCommitteeThreshold: 720,
		NextCommitteeSize:      10000,
		NextCommitteeThreshold: 7750,
		LateCommitteeSize:      10000,
		LateCommitteeThreshold: 7750,
		RedoCommitteeSize:      10000,
		RedoCommitteeThreshold: 7750,
		DownCommitteeSize:      10000,
		DownCommitteeThreshold: 7750,

		AgreementFilterTimeout:        4 * time.Second,
		AgreementFilterTimeoutPeriod0: 4 * time.Second,

		FastRecoveryLambda: 5 * time.Minute,

		SeedLookback:        2,
		SeedRefreshInterval: 100,

		MaxBalLookback: 320,

		MaxTxGroupSize: 1,
	}

	v7.ApprovedUpgrades = map[protocol.ConsensusVersion]uint64{}
	Consensus[protocol.ConsensusV7] = v7

	// v8 uses parameters and a seed derivation policy (the "twin seeds") from Georgios' new analysis
	v8 := v7

	v8.SeedRefreshInterval = 80
	v8.NumProposers = 9
	v8.SoftCommitteeSize = 2990
	v8.SoftCommitteeThreshold = 2267
	v8.CertCommitteeSize = 1500
	v8.CertCommitteeThreshold = 1112
	v8.NextCommitteeSize = 5000
	v8.NextCommitteeThreshold = 3838
	v8.LateCommitteeSize = 5000
	v8.LateCommitteeThreshold = 3838
	v8.RedoCommitteeSize = 5000
	v8.RedoCommitteeThreshold = 3838
	v8.DownCommitteeSize = 5000
	v8.DownCommitteeThreshold = 3838

	v8.ApprovedUpgrades = map[protocol.ConsensusVersion]uint64{}
	Consensus[protocol.ConsensusV8] = v8

	// v7 can be upgraded to v8.
	v7.ApprovedUpgrades[protocol.ConsensusV8] = 0

	// v9 increases the minimum balance to 100,000 microAlgos.
	v9 := v8
	v9.MinBalance = 100000
	v9.ApprovedUpgrades = map[protocol.ConsensusVersion]uint64{}
	Consensus[protocol.ConsensusV9] = v9

	// v8 can be upgraded to v9.
	v8.ApprovedUpgrades[protocol.ConsensusV9] = 0

	// v10 introduces fast partition recovery (and also raises NumProposers).
	v10 := v9
	v10.FastPartitionRecovery = true
	v10.NumProposers = 20
	v10.LateCommitteeSize = 500
	v10.LateCommitteeThreshold = 320
	v10.RedoCommitteeSize = 2400
	v10.RedoCommitteeThreshold = 1768
	v10.DownCommitteeSize = 6000
	v10.DownCommitteeThreshold = 4560
	v10.ApprovedUpgrades = map[protocol.ConsensusVersion]uint64{}
	Consensus[protocol.ConsensusV10] = v10

	// v9 can be upgraded to v10.
	v9.ApprovedUpgrades[protocol.ConsensusV10] = 0

	// v11 introduces SignedTxnInBlock.
	v11 := v10
	v11.SupportSignedTxnInBlock = true
	v11.PaysetCommit = PaysetCommitFlat
	v11.ApprovedUpgrades = map[protocol.ConsensusVersion]uint64{}
	Consensus[protocol.ConsensusV11] = v11

	// v10 can be upgraded to v11.
	v10.ApprovedUpgrades[protocol.ConsensusV11] = 0

	// v12 increases the maximum length of a version string.
	v12 := v11
	v12.MaxVersionStringLen = 128
	v12.ApprovedUpgrades = map[protocol.ConsensusVersion]uint64{}
	Consensus[protocol.ConsensusV12] = v12

	// v11 can be upgraded to v12.
	v11.ApprovedUpgrades[protocol.ConsensusV12] = 0

	// v13 makes the consensus version a meaningful string.
	v13 := v12
	v13.ApprovedUpgrades = map[protocol.ConsensusVersion]uint64{}
	Consensus[protocol.ConsensusV13] = v13

	// v12 can be upgraded to v13.
	v12.ApprovedUpgrades[protocol.ConsensusV13] = 0

	// v14 introduces tracking of closing amounts in ApplyData, and enables
	// GenesisHash in transactions.
	v14 := v13
	v14.ApplyData = true
	v14.SupportGenesisHash = true
	v14.ApprovedUpgrades = map[protocol.ConsensusVersion]uint64{}
	Consensus[protocol.ConsensusV14] = v14

	// v13 can be upgraded to v14.
	v13.ApprovedUpgrades[protocol.ConsensusV14] = 0

	// v15 introduces tracking of reward distributions in ApplyData.
	v15 := v14
	v15.RewardsInApplyData = true
	v15.ForceNonParticipatingFeeSink = true
	v15.ApprovedUpgrades = map[protocol.ConsensusVersion]uint64{}
	Consensus[protocol.ConsensusV15] = v15

	// v14 can be upgraded to v15.
	v14.ApprovedUpgrades[protocol.ConsensusV15] = 0

	// v16 fixes domain separation in credentials.
	v16 := v15
	v16.CredentialDomainSeparationEnabled = true
	v16.RequireGenesisHash = true
	v16.ApprovedUpgrades = map[protocol.ConsensusVersion]uint64{}
	Consensus[protocol.ConsensusV16] = v16

	// v15 can be upgraded to v16.
	v15.ApprovedUpgrades[protocol.ConsensusV16] = 0

	// ConsensusV17 points to 'final' spec commit
	v17 := v16
	v17.ApprovedUpgrades = map[protocol.ConsensusVersion]uint64{}
	Consensus[protocol.ConsensusV17] = v17

	// v16 can be upgraded to v17.
	v16.ApprovedUpgrades[protocol.ConsensusV17] = 0

	// ConsensusV18 points to reward calculation spec commit
	v18 := v17
	v18.PendingResidueRewards = true
	v18.ApprovedUpgrades = map[protocol.ConsensusVersion]uint64{}
	v18.TxnCounter = true
	v18.Asset = true
	v18.LogicSigVersion = 1
	v18.LogicSigMaxSize = 1000
	v18.LogicSigMaxCost = 20000
	v18.MaxAssetsPerAccount = 1000
	v18.SupportTxGroups = true
	v18.MaxTxGroupSize = 16
	v18.SupportTransactionLeases = true
	v18.SupportBecomeNonParticipatingTransactions = true
	v18.MaxAssetNameBytes = 32
	v18.MaxAssetUnitNameBytes = 8
	v18.MaxAssetURLBytes = 32
	Consensus[protocol.ConsensusV18] = v18

	// ConsensusV19 is the official spec commit ( teal, assets, group tx )
	v19 := v18
	v19.ApprovedUpgrades = map[protocol.ConsensusVersion]uint64{}

	Consensus[protocol.ConsensusV19] = v19

	// v18 can be upgraded to v19.
	v18.ApprovedUpgrades[protocol.ConsensusV19] = 0
	// v17 can be upgraded to v19.
	v17.ApprovedUpgrades[protocol.ConsensusV19] = 0

	// v20 points to adding the precision to the assets.
	v20 := v19
	v20.ApprovedUpgrades = map[protocol.ConsensusVersion]uint64{}
	v20.MaxAssetDecimals = 19
	// we want to adjust the upgrade time to be roughly one week.
	// one week, in term of rounds would be:
	// 140651 = (7 * 24 * 60 * 60 / 4.3)
	// for the sake of future manual calculations, we'll round that down
	// a bit :
	v20.DefaultUpgradeWaitRounds = 140000
	Consensus[protocol.ConsensusV20] = v20

	// v19 can be upgraded to v20.
	v19.ApprovedUpgrades[protocol.ConsensusV20] = 0

	// v21 fixes a bug in Credential.lowestOutput that would cause larger accounts to be selected to propose disproportionately more often than small accounts
	v21 := v20
	v21.ApprovedUpgrades = map[protocol.ConsensusVersion]uint64{}
	Consensus[protocol.ConsensusV21] = v21
	// v20 can be upgraded to v21.
	v20.ApprovedUpgrades[protocol.ConsensusV21] = 0

	// v22 is an upgrade which allows tuning the number of rounds to wait to execute upgrades.
	v22 := v21
	v22.ApprovedUpgrades = map[protocol.ConsensusVersion]uint64{}
	v22.MinUpgradeWaitRounds = 10000
	v22.MaxUpgradeWaitRounds = 150000
	Consensus[protocol.ConsensusV22] = v22

	// v23 is an upgrade which fixes the behavior of leases so that
	// it conforms with the intended spec.
	v23 := v22
	v23.ApprovedUpgrades = map[protocol.ConsensusVersion]uint64{}
	v23.FixTransactionLeases = true
	Consensus[protocol.ConsensusV23] = v23
	// v22 can be upgraded to v23.
	v22.ApprovedUpgrades[protocol.ConsensusV23] = 10000
	// v21 can be upgraded to v23.
	v21.ApprovedUpgrades[protocol.ConsensusV23] = 0

	// v24 is the stateful teal and rekeying upgrade
	v24 := v23
	v24.ApprovedUpgrades = map[protocol.ConsensusVersion]uint64{}
	v24.LogicSigVersion = 2

	// Enable application support
	v24.Application = true

	// Enable rekeying
	v24.SupportRekeying = true

	// 100.1 Algos (MinBalance for creating 1,000 assets)
	v24.MaximumMinimumBalance = 100100000

	v24.MaxAppArgs = 16
	v24.MaxAppTotalArgLen = 2048
	v24.MaxAppProgramLen = 1024
	v24.MaxAppTotalProgramLen = 2048 // No effect until v28, when MaxAppProgramLen increased
	v24.MaxAppKeyLen = 64
	v24.MaxAppBytesValueLen = 64
	v24.MaxAppSumKeyValueLens = 128 // Set here to have no effect until MaxAppBytesValueLen increases

	// 0.1 Algos (Same min balance cost as an Asset)
	v24.AppFlatParamsMinBalance = 100000
	v24.AppFlatOptInMinBalance = 100000

	// Can look up Sender + 4 other balance records per Application txn
	v24.MaxAppTxnAccounts = 4

	// Can look up 2 other app creator balance records to see global state
	v24.MaxAppTxnForeignApps = 2

	// Can look up 2 assets to see asset parameters
	v24.MaxAppTxnForeignAssets = 2

	// Intended to have no effect in v24 (it's set to accounts +
	// asas + apps). In later vers, it allows increasing the
	// individual limits while maintaining same max references.
	v24.MaxAppTotalTxnReferences = 8

	// 64 byte keys @ ~333 microAlgos/byte + delta
	v24.SchemaMinBalancePerEntry = 25000

	// 9 bytes @ ~333 microAlgos/byte + delta
	v24.SchemaUintMinBalance = 3500

	// 64 byte values @ ~333 microAlgos/byte + delta
	v24.SchemaBytesMinBalance = 25000

	// Maximum number of key/value pairs per local key/value store
	v24.MaxLocalSchemaEntries = 16

	// Maximum number of key/value pairs per global key/value store
	v24.MaxGlobalSchemaEntries = 64

	// Maximum cost of ApprovalProgram/ClearStateProgram
	v24.MaxAppProgramCost = 700

	// Maximum number of apps a single account can create
	v24.MaxAppsCreated = 10

	// Maximum number of apps a single account can opt into
	v24.MaxAppsOptedIn = 10
	Consensus[protocol.ConsensusV24] = v24

	// v23 can be upgraded to v24, with an update delay of 7 days ( see calculation above )
	v23.ApprovedUpgrades[protocol.ConsensusV24] = 140000

	// v25 enables AssetCloseAmount in the ApplyData
	v25 := v24
	v25.ApprovedUpgrades = map[protocol.ConsensusVersion]uint64{}

	// Enable AssetCloseAmount field
	v25.EnableAssetCloseAmount = true
	Consensus[protocol.ConsensusV25] = v25

	// v26 adds support for teal3
	v26 := v25
	v26.ApprovedUpgrades = map[protocol.ConsensusVersion]uint64{}

	// Enable the InitialRewardsRateCalculation fix
	v26.InitialRewardsRateCalculation = true

	// Enable transaction Merkle tree.
	v26.PaysetCommit = PaysetCommitMerkle

	// Enable teal3
	v26.LogicSigVersion = 3

	Consensus[protocol.ConsensusV26] = v26

	// v25 or v24 can be upgraded to v26, with an update delay of 7 days ( see calculation above )
	v25.ApprovedUpgrades[protocol.ConsensusV26] = 140000
	v24.ApprovedUpgrades[protocol.ConsensusV26] = 140000

	// v27 updates ApplyDelta.EvalDelta.LocalDeltas format
	v27 := v26
	v27.ApprovedUpgrades = map[protocol.ConsensusVersion]uint64{}

	// Enable the ApplyDelta.EvalDelta.LocalDeltas fix
	v27.NoEmptyLocalDeltas = true

	Consensus[protocol.ConsensusV27] = v27

	// v26 can be upgraded to v27, with an update delay of 3 days
	// 60279 = (3 * 24 * 60 * 60 / 4.3)
	// for the sake of future manual calculations, we'll round that down
	// a bit :
	v26.ApprovedUpgrades[protocol.ConsensusV27] = 60000

	// v28 introduces new TEAL features, larger program size, fee pooling and longer asset max URL
	v28 := v27
	v28.ApprovedUpgrades = map[protocol.ConsensusVersion]uint64{}

	// Enable TEAL 4 / AVM 0.9
	v28.LogicSigVersion = 4
	// Enable support for larger app program size
	v28.MaxExtraAppProgramPages = 3
	v28.MaxAppProgramLen = 2048
	// Increase asset URL length to allow for IPFS URLs
	v28.MaxAssetURLBytes = 96
	// Let the bytes value take more space. Key+Value is still limited to 128
	v28.MaxAppBytesValueLen = 128

	// Individual limits raised
	v28.MaxAppTxnForeignApps = 8
	v28.MaxAppTxnForeignAssets = 8

	// MaxAppTxnAccounts has not been raised yet.  It is already
	// higher (4) and there is a multiplicative effect in
	// "reachability" between accounts and creatables, so we
	// retain 4 x 4 as worst case.

	v28.EnableFeePooling = true
	v28.EnableKeyregCoherencyCheck = true

	Consensus[protocol.ConsensusV28] = v28

	// v27 can be upgraded to v28, with an update delay of 7 days ( see calculation above )
	v27.ApprovedUpgrades[protocol.ConsensusV28] = 140000

	// ConsensusFuture is used to test features that are implemented
	// but not yet released in a production protocol version.
	vFuture := v28
	vFuture.ApprovedUpgrades = map[protocol.ConsensusVersion]uint64{}

	// FilterTimeout for period 0 should take a new optimized, configured value, need to revisit this later
	vFuture.AgreementFilterTimeoutPeriod0 = 4 * time.Second

	// Enable compact certificates.
	vFuture.CompactCertRounds = 128
	vFuture.CompactCertTopVoters = 1024 * 1024
	vFuture.CompactCertVotersLookback = 16
	vFuture.CompactCertWeightThreshold = (1 << 32) * 30 / 100
	vFuture.CompactCertSecKQ = 128

	// Enable TEAL 5 / AVM 1.0
	vFuture.LogicSigVersion = 5

<<<<<<< HEAD
	// compact certificate key registration
	vFuture.EnableBlockProofKeyregCheck = true
=======
	// Enable ExtraProgramPages for application update
	vFuture.EnableExtraPagesOnAppUpdate = true
>>>>>>> 8835bfdd

	Consensus[protocol.ConsensusFuture] = vFuture
}

// Global defines global Algorand protocol parameters which should not be overridden.
type Global struct {
	SmallLambda time.Duration // min amount of time to wait for leader's credential (i.e., time to propagate one credential)
	BigLambda   time.Duration // max amount of time to wait for leader's proposal (i.e., time to propagate one block)
}

// Protocol holds the global configuration settings for the agreement protocol,
// initialized with our current defaults. This is used across all nodes we create.
var Protocol = Global{
	SmallLambda: 2000 * time.Millisecond,
	BigLambda:   15000 * time.Millisecond,
}

func init() {
	Consensus = make(ConsensusProtocols)

	initConsensusProtocols()

	// Set allocation limits
	for _, p := range Consensus {
		checkSetAllocBounds(p)
	}
}<|MERGE_RESOLUTION|>--- conflicted
+++ resolved
@@ -382,12 +382,9 @@
 	// 6. checking that in the case of going online the VoteFirst is less or equal to the next network round.
 	EnableKeyregCoherencyCheck bool
 
-<<<<<<< HEAD
 	// EnableBlockProofKeyregCheck enables the check for blockProof key on key registration
 	EnableBlockProofKeyregCheck bool
-=======
 	EnableExtraPagesOnAppUpdate bool
->>>>>>> 8835bfdd
 }
 
 // PaysetCommitType enumerates possible ways for the block header to commit to
@@ -994,13 +991,11 @@
 	// Enable TEAL 5 / AVM 1.0
 	vFuture.LogicSigVersion = 5
 
-<<<<<<< HEAD
 	// compact certificate key registration
 	vFuture.EnableBlockProofKeyregCheck = true
-=======
+
 	// Enable ExtraProgramPages for application update
 	vFuture.EnableExtraPagesOnAppUpdate = true
->>>>>>> 8835bfdd
 
 	Consensus[protocol.ConsensusFuture] = vFuture
 }
